/**
 * libdecsync - Decsync.kt
 *
 * Copyright (C) 2019 Aldo Gunsing
 *
 * This library is free software; you can redistribute it and/or modify it
 * under the terms of the GNU Lesser General Public License as published by
 * the Free Software Foundation.
 *
 * This library is distributed in the hope that it will be useful, but
 * WITHOUT ANY WARRANTY; without even the implied warranty of MERCHANTABILITY
 * or FITNESS FOR A PARTICULAR PURPOSE.  See the GNU General Public License
 * for more details.
 *
 * You should have received a copy of the GNU Lesser General Public License
 * along with this library; if not, see <http://www.gnu.org/licenses/>.
 */

package org.decsync.library

import kotlinx.serialization.json.*
import kotlin.native.concurrent.SharedImmutable
import kotlin.random.Random

@SharedImmutable
val json = Json.Default

const val SUPPORTED_VERSION = 2
const val DEFAULT_VERSION = 1

enum class DecsyncVersion {
    V1, V2;

    fun toInt(): Int =
            when (this) {
                V1 -> 1
                V2 -> 2
            }

    override fun toString(): String =
            when (this) {
                V1 -> "v1"
                V2 -> "v2"
            }

    companion object {
        fun fromInt(input: Int): DecsyncVersion? =
                when (input) {
                    1 -> V1
                    2 -> V2
                    else -> null
                }
    }
}

expect sealed class DecsyncException : Exception
expect fun getInvalidInfoException(e: Exception): DecsyncException
expect fun getUnsupportedVersionException(requiredVersion: Int, supportedVersion: Int): DecsyncException

/**
 * The `DecSync` class represents an interface to synchronized key-value mappings stored on the file
 * system.
 *
 * The mappings can be synchronized by synchronizing the directory [decsyncDir]. The stored mappings
 * are stored in a conflict-free way. When the same keys are updated independently, the most recent
 * value is taken. This should not cause problems when the individual values contain as little
 * information as possible.
 *
 * Every entry consists of a path, a key and a value. The path is a list of strings which contains
 * the location to the used mapping. This can make interacting with the data easier. It is also used
 * to construct a path in the file system. All characters are allowed in the path. However, other
 * limitations of the file system may apply. For example, there may be a maximum length or the file
 * system may be case insensitive.
 *
 * To update an entry, use the method [setEntry]. When multiple keys in the same path are updated
 * simultaneous, it is encouraged to use the more efficient methods [setEntriesForPath] and
 * [setEntries].
 *
 * To get notified about updated entries, use the method [executeAllNewEntries] to get all updated
 * entries and call the corresponding listeners. Listeners can be added by the method [addListener].
 *
 * Sometimes, updates cannot be execute immediately. For example, if the name of a category is
 * updated when the category does not exist yet, the name cannot be changed. In such cases, the
 * updates have to be executed retroactively. In the example, the update can be executed when the
 * category is created. For such cases, use the method [executeStoredEntry], [executeStoredEntries]
 * or [executeStoredEntriesForPath].
 *
 * Finally, to initialize the stored entries to the most recent values, use the method
 * [initStoredEntries]. This method is almost exclusively used when the application is installed. It
 * is almost always followed by a call to [executeStoredEntry] or similar.
 *
 * @param T the type of the extra data passed to the [listeners].
 * @param decsyncDir the directory in which the synchronized DecSync files are stored. For the
 * default location, use [getDefaultDecsyncDir].
 * @param syncType the type of data to sync. For example, "rss", "contacts" or "calendars".
 * @param collection an optional collection identifier when multiple instances of the [syncType] are
 * supported. For example, this is the case for "contacts" and "calendars", but not for "rss".
 * @property ownAppId the unique appId corresponding to the stored data by the application. There
 * must not be two simultaneous instances with the same appId. However, if an application is
 * reinstalled, it may reuse its old appId. In that case, it has to call [initStoredEntries] and
 * [executeStoredEntry] or similar. Even if the old appId is not reused, it is still recommended to
 * call these. For the default appId, use [getAppId].
 * @throws DecsyncException if a DecSync configuration error occurred.
 */
@ExperimentalStdlibApi
class Decsync<T> internal constructor(
        private val decsyncDir: NativeFile,
        private val localDir: DecsyncFile,
        private val syncType: String,
        private val collection: String?,
        private val ownAppId: String
) {
    private val localInfo: MutableMap<String, JsonElement> = getLocalInfo()
    private fun getLocalInfo(): MutableMap<String, JsonElement> {
        val text = localDir.child("info").readText() ?: return mutableMapOf()
        return json.parseToJsonElement(text).jsonObject.toMutableMap()
    }
    private fun writeLocalInfo() {
        val text = JsonObject(localInfo).toString()
        localDir.child("info").writeText(text)
    }
    private var version: DecsyncVersion
    private var instance: DecsyncInst<T>
    var isInInit = false

    init {
        val decsyncInfo = getDecsyncInfoOrDefault(decsyncDir)
        val decsyncVersion = getDecsyncVersion(decsyncInfo)!! // Also checks whether we support the main DecSync version
        val localVersion = getDecsyncVersion(localInfo) // Caches getLatestOwnDecsyncVersion
        if (localVersion != null) {
            version = localVersion
        } else {
            version = getLatestDecsyncVersion(decsyncDir, syncType, collection, ownAppId) ?:
                    getLatestDecsyncVersion(decsyncDir, syncType, collection) ?:
                    decsyncVersion
            localInfo["version"] = JsonPrimitive(version.toInt())
            writeLocalInfo()
        }
        instance = getInstance(version)
    }

    private fun <V> getInstance(decsyncVersion: DecsyncVersion): DecsyncInst<V> {
        return when (decsyncVersion) {
            DecsyncVersion.V1 -> DecsyncV1(decsyncDir, localDir, syncType, collection, ownAppId)
            DecsyncVersion.V2 -> DecsyncV2(decsyncDir, localDir, syncType, collection, ownAppId)
        }
    }

    /**
     * Adds a listener, which describes the actions to execute on some updated entries. When an
     * entry is updated, the function [onEntryUpdate] is called on the listener whose [subpath]
     * matches. It matches when the given subpath is a prefix of the path of the entry.
     */
    fun addListener(subpath: List<String>, onEntryUpdate: (path: List<String>, entry: Entry, extra: T) -> Unit) =
            instance.addListener(subpath) { path, entry, extra ->
                onEntryUpdate(path, entry, extra)
                true
            }

    /**
     * Adds a listener, which describes the actions to execute on some updated entries. When an
     * entry is updated, the function [onEntryUpdate] is called on the listener whose [subpath]
     * matches. It matches when the given subpath is a prefix of the path of the entry.
     *
     * @return Boolean indicating whether the call succeeded. If false, the entry will be called
     * again later. If an entry is not supported it should return true, as retrying will not help.
     */
    fun addListenerWithSuccess(subpath: List<String>, onEntryUpdate: (path: List<String>, entry: Entry, extra: T) -> Boolean) =
            instance.addListener(subpath, onEntryUpdate)

    fun addMultiListener(subpath: List<String>, onEntriesUpdate: (path: List<String>, entries: List<Entry>, extra: T) -> Unit) =
            instance.addMultiListener(subpath) { path, entries, extra ->
                onEntriesUpdate(path, entries, extra)
                true
            }

    fun addMultiListenerWithSuccess(subpath: List<String>, onEntriesUpdate: (path: List<String>, entries: List<Entry>, extra: T) -> Boolean) =
            instance.addMultiListener(subpath, onEntriesUpdate)

    internal class OnEntriesUpdateListener<T>(
            val subpath: List<String>,
            val callback: (path: List<String>, entries: MutableList<Entry>, extra: T) -> Boolean
    ) {
        fun matchesPath(path: List<String>): Boolean = path.take(subpath.size) == subpath
        fun onEntriesUpdate(path: List<String>, entries: MutableList<Entry>, extra: T): Boolean {
            val convertedPath = path.drop(subpath.size)
            return callback(convertedPath, entries, extra)
        }
    }

    /**
     * Represents an [Entry] with its path.
     */
    data class EntryWithPath(val path: List<String>, val entry: Entry) {
        /**
         * Convenience constructors for nicer syntax.
         */
        constructor(path: List<String>, datetime: String, key: JsonElement, value: JsonElement) : this(path, Entry(datetime, key, value))
        constructor(path: List<String>, key: JsonElement, value: JsonElement) : this(path, Entry(key, value))

        internal fun toJson(): JsonElement {
            return buildJsonArray {
                addJsonArray {
                    path.forEach { add(it) }
                }
                add(entry.datetime)
                add(entry.key)
                add(entry.value)
            }
        }

        override fun toString(): String = toJson().toString()

        companion object {
            internal fun fromLine(line: String): EntryWithPath? =
                    try {
                        val array = json.parseToJsonElement(line).jsonArray
                        if (array.size != 4) throw Exception("Size of array not 4")
                        val path = array[0].jsonArray.map { it.jsonPrimitive.content }
                        val datetime = array[1].jsonPrimitive.content
                        val key = array[2]
                        val value = array[3]
                        EntryWithPath(path, datetime, key, value)
                    } catch (e: Exception) {
                        Log.e("Invalid entry: $line")
                        Log.e(e.message!!)
                        null
                    }
        }
    }

    /**
     * Represents a key/value pair stored by DecSync. Additionally, it has a datetime property
     * indicating the most recent update. It does not store its path, see [EntryWithPath].
     */
    data class Entry(val datetime: String, val key: JsonElement, val value: JsonElement) {
        /**
         * Convenience constructor which sets the [datetime] property to the current datetime.
         */
        constructor(key: JsonElement, value: JsonElement) : this(currentDatetime(), key, value)

        internal fun toJson(): JsonElement {
            return buildJsonArray {
                add(datetime)
                add(key)
                add(value)
            }
        }

        override fun toString(): String = toJson().toString()

        companion object {
            internal fun fromLine(line: String): Entry? =
                    try {
                        val array = json.parseToJsonElement(line).jsonArray
                        if (array.size != 3) throw Exception("Size of array not 3")
                        val datetime = array[0].jsonPrimitive.content
                        val key = array[1]
                        val value = array[2]
                        Entry(datetime, key, value)
                    } catch (e: Exception) {
                        Log.e("Invalid entry: $line")
                        Log.e(e.message!!)
                        null
                    }
            }
    }

    /**
     * Represents the path and key stored by DecSync. It does not store its value, as it is unknown
     * when retrieving a stored entry.
     */
    data class StoredEntry(val path: List<String>, val key: JsonElement)

    /**
     * Associates the given [value] with the given [key] in the map corresponding to the given
     * [path]. This update is sent to synchronized devices.
     */
    fun setEntry(path: List<String>, key: JsonElement, value: JsonElement) {
        Log.d("Write 1 entry")
        instance.setEntry(path, key, value)
    }

    /**
     * Like [setEntry], but allows multiple entries to be set. This is more efficient if multiple
     * entries share the same path.
     *
     * @param entriesWithPath entries with path which are inserted.
     */
    fun setEntries(entriesWithPath: List<EntryWithPath>) {
        if (entriesWithPath.isEmpty()) return
        Log.d("Write ${entriesWithPath.size} entries")
        instance.setEntries(entriesWithPath)
    }

    /**
     * Like [setEntries], but only allows the entries to have the same path. Consequently, it can
     * be slightly more convenient since the path has to be specified just once.
     *
     * @param path path to the map in which the entries are inserted.
     * @param entries entries which are inserted.
     */
    fun setEntriesForPath(path: List<String>, entries: List<Entry>) {
        if (entries.isEmpty()) return
        Log.d("Write ${entries.size} entries")
        instance.setEntriesForPath(path, entries)
    }

    /**
     * Gets all updated entries and executes the corresponding actions.
     *
     * This method also performs some maintenance work like upgrading the own DecSync files to the
     * correct version. This can take occasionally more time, which makes it undesirable in some
     * situations. To disable it, set [disableMaintenance] to true. Note that it is still necessary
     * to periodically do the maintenance work in order to function properly.
     *
     * @param extra extra userdata passed to the [listeners].
     * @param disableMaintenance do not execute an upgrade in this call.
     */
    fun executeAllNewEntries(extra: T, disableMaintenance: Boolean = false) {
        if (isInInit) {
            Log.d("executeAllNewEntries called while in init")
            return
        }
        Log.d("Execute all new entries")
        instance.executeAllNewEntries(WithExtra(extra))

        if (!disableMaintenance) {
            val oldVersion = version
            val decsyncInfo = getDecsyncInfoOrDefault(decsyncDir)
            val newVersion = getDecsyncVersion(decsyncInfo)!!
            if (oldVersion < newVersion) {
                Log.d("Upgrading from DecSync version $oldVersion to $newVersion")
                val oldDecsync = getInstance<MutableList<EntryWithPath>>(oldVersion)
                val newDecsync = getInstance<T>(newVersion)
                newDecsync.listeners.addAll(instance.listeners)
                upgrade(oldDecsync, newDecsync)
                localInfo["version"] = JsonPrimitive(newVersion.toInt())
                writeLocalInfo()
                version = newVersion
                instance = newDecsync

                // Also get the updates in the new DecSync version
                instance.executeAllNewEntries(WithExtra(extra))
            }

            val lastActive = localInfo["last-active"]?.jsonPrimitive?.content
            val currentDate = currentDatetime().take(10) // YYYY-MM-DD
            if (lastActive == null || currentDate > lastActive) {
                localInfo["last-active"] = JsonPrimitive(currentDate)
                writeLocalInfo()
                setEntry(listOf("info"), JsonPrimitive("last-active-$ownAppId"), JsonPrimitive(currentDate))
            }

            val supportedVersion = localInfo["supported-version"]?.jsonPrimitive?.int
            if (supportedVersion == null || SUPPORTED_VERSION > supportedVersion) {
                localInfo["supported-version"] = JsonPrimitive(SUPPORTED_VERSION)
                writeLocalInfo()
                setEntry(listOf("info"), JsonPrimitive("supported-version-$ownAppId"), JsonPrimitive(SUPPORTED_VERSION))
            }
        }
    }

    /**
     * Gets the stored entry in [path] with key [key] and executes the corresponding action, passing
     * extra data [extra] to the listener.
     */
    fun executeStoredEntry(path: List<String>, key: JsonElement, extra: T): Boolean {
        Log.d("Execute 1 stored entry")
        return instance.executeStoredEntry(path, key, extra)
    }

    /**
     * Like [executeStoredEntry], but allows multiple entries to be executed. This is more efficient
     * if multiple entries share the same path.
     *
     * @param storedEntries entries with path and key to be executed.
     * @param extra extra data passed to the listeners.
     */
    fun executeStoredEntries(storedEntries: List<StoredEntry>, extra: T): Boolean {
        if (storedEntries.isEmpty()) return true
        Log.d("Execute ${storedEntries.size} stored entries")
        return instance.executeStoredEntries(storedEntries, extra)
    }

    /**
     * Like [executeStoredEntries], but only allows the stored entries to have the same path.
     * Consequently, it can be slightly more convenient since the path has to be specified just
     * once.
     *
     * @param path exact path to the entries to execute.
     * @param extra extra data passed to the [listeners].
     * @param keys list of keys to execute. When null, all keys are executed.
     */
    fun executeStoredEntriesForPathExact(
            path: List<String>,
            extra: T,
            keys: List<JsonElement>? = null
    ): Boolean {
        Log.d("Execute stored entries of path $path")
        return instance.executeStoredEntriesForPathExact(path, extra, keys)
    }

    /**
     * Like [executeStoredEntriesForPathExact], but the path parameter is replaced by the [prefix]
     * parameter. This means that any path that is an extension of [prefix] is considered, but it
     * also makes the method less efficient.
     *
     * @param prefix path prefix to the entries to execute.
     * @param extra extra data passed to the [listeners].
     * @param keys list of keys to execute. When null, all keys are executed.
     */
    fun executeStoredEntriesForPathPrefix(
            prefix: List<String>,
            extra: T,
            keys: List<JsonElement>? = null
    ): Boolean {
        Log.d("Execute stored entries of prefix $prefix")
        return instance.executeStoredEntriesForPathPrefix(prefix, extra, keys)
    }

    /**
     * Initializes the stored entries. This method does not execute any actions. This is often
     * followed with a call to [executeStoredEntries].
     */
    fun initStoredEntries() {
        Log.d("Init stored entries")
        isInInit = true
        instance.executeAllNewEntries(NoExtra())
        isInInit = false
    }

    /**
     * Returns the most up-to-date appId. This is the appId which has stored the most recent entry.
     * In case of a tie, the appId corresponding to the current application is used, if possible.
     */
    @Deprecated(
            message = "Its use should not be necessary. Partially replaced by [getEntriesCount].",
            level = DeprecationLevel.WARNING
    )
    fun latestAppId(): String = instance.latestAppId()

    companion object {
        /**
         * Returns the most up-to-date values stored in the path `["info"]`, in the given DecSync
         * dir [decsyncDir], sync type [syncType] and collection [collection].
         */
        fun getStaticInfo(decsyncDir: NativeFile, syncType: String, collection: String?): Map<JsonElement, JsonElement> {
            Log.d("Get static info in $decsyncDir for syncType $syncType and collection $collection")
            val obj = getDecsyncInfoOrDefault(decsyncDir)
            val version = getDecsyncVersion(obj)!!

            val info = mutableMapOf<JsonElement, JsonElement>()
            val datetimes = mutableMapOf<JsonElement, String>()
            DecsyncV1.getStaticInfo(decsyncDir, syncType, collection, info, datetimes)
            if (version >= DecsyncVersion.V2) {
                DecsyncV2.getStaticInfo(decsyncDir, syncType, collection, info, datetimes)
            }
            return info
        }

<<<<<<< HEAD
        data class AppData(val appId: String, val lastActive: String?, val version: DecsyncVersion)
=======
        /**
         * Counts the number of non-null entries in the given DecSync dir [decsyncDir], sync type
         * [syncType] and collection [collection]. It only considers entries with the given path
         * [prefix].
         *
         * Mainly useful for debugging purposes for the user.
         */
        fun getEntriesCount(decsyncDir: NativeFile, syncType: String, collection: String?, prefix: List<String>): Int {
            Log.d("Getting the entries count in $decsyncDir for syncType $syncType and collection $collection")
            val latestVersion = getLatestDecsyncVersion(decsyncDir, syncType, collection) ?: return 0
            return when (latestVersion) {
                DecsyncVersion.V1 -> DecsyncV1.getEntriesCount(decsyncDir, syncType, collection, prefix)
                DecsyncVersion.V2 -> DecsyncV2.getEntriesCount(decsyncDir, syncType, collection, prefix)
            }
        }

        private fun getLatestDecsyncVersion(decsyncDir: NativeFile, syncType: String, collection: String?, appId: String? = null): DecsyncVersion? {
            val subdir = getDecsyncSubdir(decsyncDir, syncType, collection)

            // v2
            var dirV2 = subdir.child("v2")
            if (appId != null) {
                dirV2 = dirV2.child(appId)
            }
            if (dirV2.file.fileSystemNode is RealDirectory) return DecsyncVersion.V2

            // v1
            var dirV1 = subdir.child("stored-entries")
            if (appId != null) {
                dirV1 = dirV1.child(appId)
            }
            if (dirV1.file.fileSystemNode is RealDirectory) return DecsyncVersion.V1

            return null
        }

        private fun <T> upgrade(oldDecsync: DecsyncInst<MutableList<EntryWithPath>>, newDecsync: DecsyncInst<T>) {
            // Get old entries
            oldDecsync.addListener(emptyList()) { path, entry, entriesWithPath ->
                entriesWithPath.add(EntryWithPath(path, entry))
            }
            val entriesWithPath = mutableListOf<EntryWithPath>()
            oldDecsync.executeStoredEntriesForPathPrefix(emptyList(), entriesWithPath)

            // Set new entries
            newDecsync.setEntries(entriesWithPath)

            // Delete old entries
            async {
                oldDecsync.deleteOwnEntries()
            }
        }

        data class AppData(val appId: String, val lastActive: String?, val version: DecsyncVersion) {
            fun delete(decsyncDir: NativeFile, syncType: String, collection: String?) {
                when (version) {
                    DecsyncVersion.V1 -> DecsyncV1.deleteApp(decsyncDir, syncType, collection, appId)
                    DecsyncVersion.V2 -> DecsyncV2.deleteApp(decsyncDir, syncType, collection, appId)
                }
            }

            override fun toString(): String =
                    "$appId ($version)\nLast active: ${lastActive ?: "unknown"}"
        }
>>>>>>> b9c73096

        fun getActiveApps(decsyncDir: NativeFile, syncType: String, collection: String?): Pair<DecsyncVersion, List<AppData>> {
            Log.d("Get active apps in $decsyncDir for syncType $syncType and collection $collection")
            val obj = getDecsyncInfoOrDefault(decsyncDir)
            val version = getDecsyncVersion(obj)!!
            val appDatas = mutableListOf<AppData>()

            // Version 1
            val appIdsV1 = DecsyncV1.getActiveApps(decsyncDir, syncType, collection)
            val infoV1 = DecsyncV1.getStaticInfo(decsyncDir, syncType, collection)
            for (appId in appIdsV1) {
                val lastActive = infoV1[JsonPrimitive("last-active-$appId")]?.jsonPrimitive?.content
                appDatas += AppData(appId, lastActive, DecsyncVersion.V1)
            }

            // Version 2
            if (version >= DecsyncVersion.V2) {
                val appIdsV2 = DecsyncV2.getActiveApps(decsyncDir, syncType, collection)
                val infoV2 = DecsyncV2.getStaticInfo(decsyncDir, syncType, collection)
                for (appId in appIdsV2) {
                    val lastActive = infoV2[JsonPrimitive("last-active-$appId")]?.jsonPrimitive?.content
                    appDatas += AppData(appId, lastActive, DecsyncVersion.V2)
                }
            }

            appDatas.sortWith(
                    compareBy(AppData::lastActive)
                            .thenBy(AppData::version)
                            .thenBy(AppData::appId)
            )
            return Pair(version, appDatas)
        }

        fun deleteAppData(decsyncDir: NativeFile, syncType: String, collection: String?,
                          appId: String, version: DecsyncVersion, currentVersion: DecsyncVersion) {
            when (version) {
                DecsyncVersion.V1 -> {
                    val includeNewEntries = currentVersion > DecsyncVersion.V1
                    DecsyncV1.deleteApp(decsyncDir, syncType, collection, appId, includeNewEntries)
                }
            }
        }

        fun permDeleteCollection(decsyncDir: NativeFile, syncType: String, collection: String?) {
            val dir = getDecsyncSubdir(decsyncDir, syncType, collection)
            dir.delete()
        }
    }
}

/**
 * Checks whether the .decsync-info file in [decsyncDir] is of the right format and contains a
 * supported version. If it does not exist, a new one with version 1 is created.
 *
 * @throws DecsyncException if a DecSync configuration error occurred.
 */
@ExperimentalStdlibApi
fun checkDecsyncInfo(decsyncDir: NativeFile) {
    val decsyncInfo = getDecsyncInfoOrDefault(decsyncDir)
    getDecsyncVersion(decsyncInfo)
}

/**
 * Returns a list of DecSync collections inside a [decsyncDir] for a [syncType]. This function does
 * not apply for sync types with single instances.
 *
 * @param decsyncDir the path to the main DecSync directory.
 * @param syncType the type of data to sync. For example, "contacts" or "calendars".
 */
@ExperimentalStdlibApi
fun listDecsyncCollections(decsyncDir: NativeFile, syncType: String): List<String> =
        getDecsyncSubdir(decsyncDir, syncType, null).listDirectories()

/**
 * Generates an appId corresponding to the current device and application combination. If [isRandom]
 * is enabled, a random id is attached as well. This is especially useful when the device and
 * application combination may not be unique, which is often the case on Android.
 *
 * This method cannot be consider stable: its implementation can change and the returned value has
 * to be stored by the application.
 *
 * @param appName the name of the application.
 * @param isRandom whether to append a random id or not.
 */
fun generateAppId(appName: String, isRandom: Boolean): String {
    val appId = "${getDeviceName()}-$appName"
    return if (isRandom) {
        val id = Random.Default.nextInt(100000)
        "$appId-${id.toString().padStart(5, '0')}"
    } else {
        appId
    }
}

/**
 * Returns the appId of the current device and application combination.
 *
 * Note: on Android the device name is based on the model of the device, which may not be unique.
 * Therefore, it is recommended to also generate a random [id].
 *
 * @param appName the name of the application.
 * @param id an optional integer (between 0 and 100000 exclusive) to distinguish different instances
 * with the same device and application names.
 */
@Deprecated(message = "Use generateAppId instead")
fun getAppId(appName: String, id: Int? = null): String {
    val appId = "${getDeviceName()}-$appName"
    return when (id) {
        null -> appId
        else -> "$appId-${id.toString().padStart(5, '0')}"
    }
}

internal sealed class OptExtra<T>
internal class NoExtra<T> : OptExtra<T>()
internal data class WithExtra<T>(val value: T): OptExtra<T>()

@ExperimentalStdlibApi
internal abstract class DecsyncInst<T> {
    abstract val decsyncDir: NativeFile
    abstract val localDir: DecsyncFile
    abstract val syncType: String
    abstract val collection: String?
    abstract val ownAppId: String

    val listeners: MutableList<Decsync.OnEntriesUpdateListener<T>> = mutableListOf()

    open fun addListener(subpath: List<String>, onEntryUpdate: (path: List<String>, entry: Decsync.Entry, extra: T) -> Boolean) {
        listeners += Decsync.OnEntriesUpdateListener(subpath) { path, entries, extra ->
            var allSuccess = true
            val iterator = entries.iterator()
            while (iterator.hasNext()) {
                val entry = iterator.next()
                val success = onEntryUpdate(path, entry, extra)
                if (!success) {
                    iterator.remove()
                    allSuccess = false
                }
            }
            allSuccess
        }
    }

    open fun addMultiListener(subpath: List<String>, onEntriesUpdate: (path: List<String>, entries: List<Decsync.Entry>, extra: T) -> Boolean) {
        listeners += Decsync.OnEntriesUpdateListener(subpath) { path, entries, extra ->
            val success = onEntriesUpdate(path, entries, extra)
            if (!success) {
                entries.clear()
            }
            success
        }
    }

    open fun setEntry(path: List<String>, key: JsonElement, value: JsonElement) =
            setEntriesForPath(path, listOf(Decsync.Entry(key, value)))

    open fun setEntries(entriesWithPath: List<Decsync.EntryWithPath>) =
            entriesWithPath.groupBy({ it.path }, { it.entry }).forEach { (path, entries) ->
                setEntriesForPath(path, entries)
            }

    abstract fun setEntriesForPath(path: List<String>, entries: List<Decsync.Entry>)

    abstract fun executeAllNewEntries(optExtra: OptExtra<T>)

    open fun callListener(path: List<String>, entries: MutableList<Decsync.Entry>, extra: T): Boolean {
        entries.removeAll {
            path == listOf("info") &&
                    it.key is JsonPrimitive &&
                    it.key.isString &&
                    (it.key.content.startsWith("last-active-") ||
                            it.key.content.startsWith("supported-version-"))
        }
        if (entries.isEmpty()) return true
        val listener = listeners.firstOrNull { it.matchesPath(path) } ?: run {
            Log.e("Unknown action for path $path")
            return true
        }
        return listener.onEntriesUpdate(path, entries, extra)
    }

    open fun executeStoredEntry(path: List<String>, key: JsonElement, extra: T): Boolean =
            executeStoredEntriesForPathExact(path, extra, listOf(key))

    open fun executeStoredEntries(storedEntries: List<Decsync.StoredEntry>, extra: T): Boolean {
        var allSuccess = true
        storedEntries.groupBy({ it.path }, { it.key }).forEach { (path, keys) ->
            val success = executeStoredEntriesForPathExact(path, extra, keys)
            allSuccess = allSuccess && success
        }
        return allSuccess
    }

    abstract fun executeStoredEntriesForPathExact(
            path: List<String>,
            extra: T,
            keys: List<JsonElement>? = null): Boolean

    abstract fun executeStoredEntriesForPathPrefix(
            prefix: List<String>,
            extra: T,
            keys: List<JsonElement>? = null): Boolean

    abstract fun latestAppId(): String

    abstract fun deleteOwnEntries()

    open fun deleteOwnSubdir(subdir: DecsyncFile) {
        deleteSubdir(subdir, ownAppId)
    }

    companion object {
        fun deleteSubdir(subdir: DecsyncFile, appId: String) {
            subdir.child(appId).delete()
            if (subdir.listDirectories().isEmpty()) {
                subdir.delete()
            }
        }
    }
}

@ExperimentalStdlibApi
internal fun getDecsyncSubdir(decsyncDir: NativeFile, syncType: String, collection: String?): DecsyncFile {
    var dir = DecsyncFile(decsyncDir)
    dir = dir.child(syncType)
    if (collection != null) {
        dir = dir.child(collection)
    }
    return dir
}

@ExperimentalStdlibApi
private fun getDecsyncInfo(decsyncDir: NativeFile): JsonObject? {
    val file = decsyncDir.child(".decsync-info")
    val bytes = file.read() ?: return null
    val text = byteArrayToString(bytes)
    return json.parseToJsonElement(text).jsonObject
}

@SharedImmutable
private val defaultDecsyncInfo: JsonObject = buildJsonObject {
    put("version", DEFAULT_VERSION)
}

@ExperimentalStdlibApi
private fun getDecsyncInfoOrDefault(decsyncDir: NativeFile): JsonObject =
        try {
            getDecsyncInfo(decsyncDir) ?: defaultDecsyncInfo.also { setDecsyncInfo(decsyncDir, it) }
        } catch (e: Exception) {
            throw getInvalidInfoException(e)
        }

@ExperimentalStdlibApi
private fun getDecsyncVersion(info: Map<String, JsonElement>): DecsyncVersion? {
    val version = try {
        info["version"]?.jsonPrimitive?.int
    } catch (e: Exception) {
        throw getInvalidInfoException(e)
    } ?: return null
    return DecsyncVersion.fromInt(version) ?: throw getUnsupportedVersionException(version, SUPPORTED_VERSION)
}

@ExperimentalStdlibApi
private fun setDecsyncInfo(decsyncDir: NativeFile, obj: JsonObject) {
    val file = decsyncDir.child(".decsync-info")
    file.write(obj.toString().encodeToByteArray())
}<|MERGE_RESOLUTION|>--- conflicted
+++ resolved
@@ -459,9 +459,6 @@
             return info
         }
 
-<<<<<<< HEAD
-        data class AppData(val appId: String, val lastActive: String?, val version: DecsyncVersion)
-=======
         /**
          * Counts the number of non-null entries in the given DecSync dir [decsyncDir], sync type
          * [syncType] and collection [collection]. It only considers entries with the given path
@@ -515,18 +512,7 @@
             }
         }
 
-        data class AppData(val appId: String, val lastActive: String?, val version: DecsyncVersion) {
-            fun delete(decsyncDir: NativeFile, syncType: String, collection: String?) {
-                when (version) {
-                    DecsyncVersion.V1 -> DecsyncV1.deleteApp(decsyncDir, syncType, collection, appId)
-                    DecsyncVersion.V2 -> DecsyncV2.deleteApp(decsyncDir, syncType, collection, appId)
-                }
-            }
-
-            override fun toString(): String =
-                    "$appId ($version)\nLast active: ${lastActive ?: "unknown"}"
-        }
->>>>>>> b9c73096
+        data class AppData(val appId: String, val lastActive: String?, val version: DecsyncVersion)
 
         fun getActiveApps(decsyncDir: NativeFile, syncType: String, collection: String?): Pair<DecsyncVersion, List<AppData>> {
             Log.d("Get active apps in $decsyncDir for syncType $syncType and collection $collection")
@@ -566,6 +552,9 @@
                 DecsyncVersion.V1 -> {
                     val includeNewEntries = currentVersion > DecsyncVersion.V1
                     DecsyncV1.deleteApp(decsyncDir, syncType, collection, appId, includeNewEntries)
+                }
+                DecsyncVersion.V2 -> {
+                    DecsyncV2.deleteApp(decsyncDir, syncType, collection, appId)
                 }
             }
         }
